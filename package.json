--- conflicted
+++ resolved
@@ -15,13 +15,8 @@
   "author": "Dimosthenis Kaponis",
   "license": "MIT",
   "dependencies": {
-<<<<<<< HEAD
-    "@linear/sdk": "^39.2.1",
     "@modelcontextprotocol/sdk": "^1.11.4",
-=======
     "@linear/sdk": "^40.0.0",
-    "@modelcontextprotocol/sdk": "^1.11.2",
->>>>>>> 9d1e6d7b
     "@types/node": "^22.15.19",
     "typescript": "^5.8.3"
   },
