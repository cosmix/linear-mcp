--- conflicted
+++ resolved
@@ -16,13 +16,8 @@
   "license": "MIT",
   "dependencies": {
     "@modelcontextprotocol/sdk": "^1.12.3",
-<<<<<<< HEAD
     "@types/node": "^24.0.3",
-    "@linear/sdk": "^44.0.0",
-=======
-    "@types/node": "^22.15.30",
     "@linear/sdk": "^44.1.0",
->>>>>>> 008aa029
     "typescript": "^5.8.3"
   },
   "devDependencies": {
