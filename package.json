{
  "name": "linear-mcp",
  "version": "0.1.0",
  "description": "MCP server for Linear integration providing issue querying and searching capabilities",
  "type": "module",
  "main": "build/index.js",
  "scripts": {
    "build": "vite build && chmod +x build/index.js",
    "start": "bun run build/index.js",
    "dev": "vite build --watch",
    "test": "bun test",
    "test:watch": "bun test --watch"
  },
  "keywords": ["mcp", "linear", "issue-tracking"],
  "author": "Dimosthenis Kaponis",
  "license": "MIT",
  "dependencies": {
    "@linear/sdk": "^39.2.1",
<<<<<<< HEAD
    "@modelcontextprotocol/sdk": "^1.11.4",
    "@types/node": "^22.15.17",
=======
    "@modelcontextprotocol/sdk": "^1.11.2",
    "@types/node": "^22.15.19",
>>>>>>> de3b385c
    "typescript": "^5.8.3"
  },
  "devDependencies": {
    "vite": "^6.3.5",
    "@types/bun": "^1.2.13"
  },
  "peerDependencies": {
    "typescript": "^5.0.0"
  }
}<|MERGE_RESOLUTION|>--- conflicted
+++ resolved
@@ -16,13 +16,8 @@
   "license": "MIT",
   "dependencies": {
     "@linear/sdk": "^39.2.1",
-<<<<<<< HEAD
     "@modelcontextprotocol/sdk": "^1.11.4",
-    "@types/node": "^22.15.17",
-=======
-    "@modelcontextprotocol/sdk": "^1.11.2",
     "@types/node": "^22.15.19",
->>>>>>> de3b385c
     "typescript": "^5.8.3"
   },
   "devDependencies": {
