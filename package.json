--- conflicted
+++ resolved
@@ -16,13 +16,8 @@
   "license": "MIT",
   "dependencies": {
     "@modelcontextprotocol/sdk": "^1.12.1",
-<<<<<<< HEAD
-    "@linear/sdk": "^40.0.0",
     "@types/node": "^22.15.30",
-=======
     "@linear/sdk": "^44.0.0",
-    "@types/node": "^22.15.29",
->>>>>>> 6daf6328
     "typescript": "^5.8.3"
   },
   "devDependencies": {
