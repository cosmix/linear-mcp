--- conflicted
+++ resolved
@@ -5,13 +5,8 @@
       "name": "linear-mcp",
       "dependencies": {
         "@linear/sdk": "^40.0.0",
-<<<<<<< HEAD
         "@modelcontextprotocol/sdk": "^1.12.1",
-        "@types/node": "^22.15.19",
-=======
-        "@modelcontextprotocol/sdk": "^1.11.4",
         "@types/node": "^22.15.29",
->>>>>>> 2b3b1ce9
         "typescript": "^5.8.3",
       },
       "devDependencies": {
